--- conflicted
+++ resolved
@@ -130,11 +130,7 @@
   LibraryHandle lib_handle_;
   QueryFuncHandle query_func_handle_;
   PredFuncHandle pred_func_handle_;
-<<<<<<< HEAD
-=======
-  PredTransformFuncHandle pred_transform_func_handle_;
   ThreadPoolHandle thread_pool_handle_;
->>>>>>> 4c504fa0
   size_t num_output_group_;
   int num_worker_thread_;
   bool include_master_thread_;  // run task on master thread?
